--- conflicted
+++ resolved
@@ -46,10 +46,7 @@
         run: str = None,
         email_type: SlurmEmailType = None,
         email_address: str = None,
-<<<<<<< HEAD
-=======
         error_filename: str = None,
->>>>>>> 647ced0b
         log_filename: str = None,
         nodes: int = None,
         modules: [str] = None,
@@ -164,29 +161,17 @@
         if self.modules is not None:
             modules_string = ' '.join(module for module in self.modules)
             lines.extend(
-<<<<<<< HEAD
-                [f'module load {modules_string}', '', ]
-=======
                 [f'module load {modules_string}', '']
->>>>>>> 647ced0b
             )
 
         if self.path_prefix is not None:
             lines.extend(
-<<<<<<< HEAD
-                [f'PATH={self.path_prefix}:$PATH', '', ]
-=======
                 [f'PATH={self.path_prefix}:$PATH', '']
->>>>>>> 647ced0b
             )
 
         if self.commands is not None:
             lines.extend(
-<<<<<<< HEAD
-                [*(str(command) for command in self.commands), '', ]
-=======
                 [*(str(command) for command in self.commands), '']
->>>>>>> 647ced0b
             )
 
         lines.extend(
