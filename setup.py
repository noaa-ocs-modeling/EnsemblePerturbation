#!/usr/bin/env python
import importlib
import logging
import os
from pathlib import Path
import subprocess
import sys

from setuptools import config, find_packages, setup

BUILT_PACKAGES = {'fiona': ['gdal'], 'numpy': [], 'pyproj': ['gdal'], 'shapely': ['gdal']}
is_conda = (Path(sys.prefix) / 'conda-meta').exists()

if is_conda:
    conda_packages = []
    for conda_package in BUILT_PACKAGES:
        try:
            importlib.import_module(conda_package)
        except:
            conda_packages.append(conda_package)
    if len(conda_packages) > 0:
        subprocess.check_call(['conda', 'install', '-y', *conda_packages])

if os.name == 'nt':
    for required_package, pipwin_dependencies in BUILT_PACKAGES.items():
        try:
            importlib.import_module(required_package)
        except:
            try:
                import pipwin
            except:
                subprocess.check_call([sys.executable, '-m', 'pip', 'install', 'pipwin'])

            failed_pipwin_packages = []
            for pipwin_package in pipwin_dependencies + [required_package]:
                try:
                    subprocess.check_call(
                        [sys.executable, '-m', 'pipwin', 'install', pipwin_package.lower()]
                    )
                except subprocess.CalledProcessError:
                    failed_pipwin_packages.append(pipwin_package)

            if len(failed_pipwin_packages) > 0:
                raise RuntimeError(
                    f'failed to download or install non-conda Windows build(s) of {" and ".join(failed_pipwin_packages)}; you can either\n'
                    '1) install within an Anaconda environment, or\n'
                    f'2) `pip install <file>.whl`, with `<file>.whl` downloaded from {" and ".join("https://www.lfd.uci.edu/~gohlke/pythonlibs/#" + value.lower() for value in failed_pipwin_packages)} for your Python version'
                )

try:
    try:
        from dunamai import Version
    except ImportError:
        import subprocess
        import sys

        subprocess.check_call([sys.executable, '-m', 'pip', 'install', 'dunamai'])
        from dunamai import Version

    version = Version.from_any_vcs().serialize()
except RuntimeError as error:
    logging.exception(error)
    version = '0.0.0'

logging.info(f'using version {version}')

metadata = config.read_configuration('setup.cfg')['metadata']

setup(
    name=metadata['name'],
    version=version,
    author=metadata['author'],
    author_email=metadata['author_email'],
    description=metadata['description'],
    long_description=metadata['long_description'],
    long_description_content_type='text/markdown',
    url=metadata['url'],
    packages=find_packages(),
    python_requires='>=3.6',
    setup_requires=['dunamai', 'setuptools>=41.2'],
    install_requires=[
        'adcircpy>=1.0.38',
        'appdirs',
        'bs4',
        'click',
        'coupledmodeldriver>=1.4.1',
        'fiona',
        'geopandas',
        'matplotlib',
        'nemspy>=0.6.16',
        'netcdf4',
        'numpy',
        'pandas',
        'pint',
        'pint-pandas',
        'pyproj>=2.6',
        'python-dateutil',
        'requests',
        'shapely',
    ],
    extras_require={
<<<<<<< HEAD
        'testing': ['pytest', 'pytest-cov', 'pytest-socket', 'pytest-xdist', 'tables', 'wget'],
=======
        'testing': ['pytest', 'pytest-cov', 'pytest-xdist', 'wget'],
>>>>>>> 13cc1f70
        'development': ['flake8', 'isort', 'oitnb'],
    },
    entry_points={'console_scripts': ['make_storm_ensemble=client.make_storm_ensemble:main'],},
)<|MERGE_RESOLUTION|>--- conflicted
+++ resolved
@@ -99,11 +99,7 @@
         'shapely',
     ],
     extras_require={
-<<<<<<< HEAD
-        'testing': ['pytest', 'pytest-cov', 'pytest-socket', 'pytest-xdist', 'tables', 'wget'],
-=======
-        'testing': ['pytest', 'pytest-cov', 'pytest-xdist', 'wget'],
->>>>>>> 13cc1f70
+        'testing': ['pytest', 'pytest-cov', 'pytest-xdist', 'tables', 'wget'],
         'development': ['flake8', 'isort', 'oitnb'],
     },
     entry_points={'console_scripts': ['make_storm_ensemble=client.make_storm_ensemble:main'],},
