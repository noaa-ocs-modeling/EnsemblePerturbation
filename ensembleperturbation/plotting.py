--- conflicted
+++ resolved
@@ -2,12 +2,8 @@
 import math
 from os import PathLike
 import pathlib
-<<<<<<< HEAD
 from pathlib import Path
-from typing import Union
-=======
 from typing import List, Union
->>>>>>> 17c51ac3
 import zipfile
 
 from adcircpy.forcing import BestTrackForcing
@@ -221,15 +217,9 @@
 
 
 def plot_polygons(
-<<<<<<< HEAD
-    geometries: [Polygon],
-    colors: [str] = None,
-    axis: Axis = None,
-=======
     geometries: List[Polygon],
     colors: List[str] = None,
-    axis: pyplot.Axes = None,
->>>>>>> 17c51ac3
+    axis: Axis = None,
     show: bool = False,
     **kwargs,
 ):
