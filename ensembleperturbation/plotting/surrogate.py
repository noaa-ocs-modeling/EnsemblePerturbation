--- conflicted
+++ resolved
@@ -481,23 +481,11 @@
         if not isinstance(output_directory, Path):
             output_directory = Path(output_directory)
 
-<<<<<<< HEAD
     map_crs = cartopy.crs.PlateCarree()
     sources = node_percentiles['source'].values
     # round percentiles to the nearest ~foot (0.3 m)
     percentiles = node_percentiles.quantiles
-    vmax = numpy.round(percentiles.sel(source='model').quantile(0.98) / 0.3) * 0.3
-=======
-    bounds = numpy.array(
-        [
-            node_percentiles['x'].min(),
-            node_percentiles['y'].min(),
-            node_percentiles['x'].max(),
-            node_percentiles['y'].max(),
-        ]
-    )
-    vmax = numpy.round(percentiles.sel(source='model').quantile(0.98), decimals=1).item()
->>>>>>> 4433ed6b
+    vmax = numpy.round(percentiles.sel(source='model').quantile(0.98) / 0.3).item() * 0.3
     vmin = 0.0
     for perc in perc_list:
         output_filename = output_directory / f'percentiles_{perc}.png'
