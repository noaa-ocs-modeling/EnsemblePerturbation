--- conflicted
+++ resolved
@@ -2,12 +2,7 @@
 from os import PathLike
 from pathlib import Path
 import pickle
-<<<<<<< HEAD
-from typing import Any, Collection, Mapping, Union
-=======
-from tempfile import TemporaryDirectory
 from typing import Any, Collection, Dict, List, Mapping, Union
->>>>>>> 17c51ac3
 
 import dask
 import geopandas
@@ -24,7 +19,6 @@
 
 LOGGER = get_logger('parsing.adcirc')
 
-<<<<<<< HEAD
 
 class AdcircOutput(ABC):
     filename: PathLike
@@ -79,68 +73,6 @@
         else:
             raise FileNotFoundError(
                 f'could not find any files matching "{directory / filename_pattern}"'
-=======
-ADCIRC_OUTPUT_DATA_VARIABLES = {
-    # Elevation Time Series at Specified Elevation Recording Stations (fort.61)
-    'fort.61.nc': ['station_name', 'zeta'],
-    # Depth-averaged Velocity Time Series at Specified Velocity Recording
-    # Stations (fort.62)
-    'fort.62.nc': ['station_name', 'u-vel', 'v-vel'],
-    # Elevation Time Series at All Nodes in the Model Grid (fort.63)
-    'fort.63.nc': ['zeta'],
-    # Depth-averaged Velocity Time Series at All Nodes in the Model Grid (
-    # fort.64)
-    'fort.64.nc': ['u-vel', 'v-vel'],
-    # Hot Start Output (fort.67, fort.68)
-    'fort.67.nc': ['zeta1', 'zeta2', 'zetad', 'u-vel', 'v-vel'],
-    'fort.68.nc': ['zeta1', 'zeta2', 'zetad', 'u-vel', 'v-vel'],
-    # Sea-level Pressure Time Series at All Nodes in the Model Grid (fort.73)
-    'fort.73.nc': ['pressure'],
-    # Surface Wind Velocity Time Series at All Nodes in the Model Grid (
-    # fort.74)
-    'fort.74.nc': ['windx', 'windy'],
-    # Maximum Elevation at All Nodes in the Model Grid (maxele.63)
-    'maxele.63.nc': ['zeta_max', 'time_of_zeta_max'],
-    # Maximum Speed at All Nodes in the Model Grid (maxvel.63)
-    'maxvel.63.nc': ['vel_max', 'time_of_vel_max'],
-    # Minimum Sea-level Pressure at All Nodes in the Model Grid (minpr.63)
-    'minpr.63.nc': ['pressure_min', 'time_of_pressure_min'],
-    # Maximum Surface Wind Speed at All Nodes in the Model Grid (maxwvel.63)
-    'maxwvel.63.nc': ['wind_max', 'time_of_wind_max'],
-    # Maximum Radiation Surface Stress at All Nodes in the Model Grid (maxrs.63)
-    'maxrs.63.nc': ['radstress_max', 'time_of_radstress_max'],
-}
-
-NODATA = -99999.0
-
-
-def fort61_stations_zeta(filename: PathLike, station_names: List[str] = None) -> GeoDataFrame:
-    dataset = Dataset(filename)
-
-    coordinate_variables = ['x', 'y']
-    coordinates = numpy.stack([dataset[variable] for variable in coordinate_variables], axis=1)
-    times = decode_time(dataset['time'])
-
-    all_station_names = [
-        station_name.tobytes().decode().strip().strip("'")
-        for station_name in dataset['station_name']
-    ]
-
-    stations = []
-    for station_name in station_names:
-        station_index = all_station_names.index(station_name)
-        station_coordinates = coordinates[station_index]
-        station_point = Point(station_coordinates[0], station_coordinates[1])
-
-        stations.append(
-            GeoDataFrame(
-                {
-                    'time': times,
-                    'zeta': dataset['zeta'][:, station_index],
-                    'station': station_name,
-                },
-                geometry=[station_point for _ in times],
->>>>>>> 17c51ac3
             )
 
         drop_variables = cls.drop_variables
@@ -155,7 +87,6 @@
                 and variable_name not in ['node', 'time', 'x', 'y', 'depth']
             )
 
-<<<<<<< HEAD
         with dask.config.set(**{'array.slicing.split_large_chunks': True}):
             dataset = xarray.open_mfdataset(
                 filenames,
@@ -167,10 +98,6 @@
                 parallel=parallel,
                 lock=False,
             )
-=======
-def fort62_stations_uv(filename: PathLike, station_names: List[str] = None) -> GeoDataFrame:
-    dataset = Dataset(filename)
->>>>>>> 17c51ac3
 
         if 'depth' in dataset:
             dataset = dataset.assign_coords(
@@ -309,19 +236,11 @@
         return pandas.concat(stations)
 
 
-<<<<<<< HEAD
 class FieldOutput(AdcircOutput, ABC):
     @classmethod
     def read(cls, filename: PathLike, names: [str] = None) -> Union[DataFrame, DataArray]:
         """
         Parse ADCIRC output files
-=======
-def parse_adcirc_netcdf(
-    filename: PathLike, variables: List[str] = None
-) -> Union[dict, DataFrame]:
-    """
-    Parse ADCIRC output files
->>>>>>> 17c51ac3
 
         :param filename: file path to ADCIRC NetCDF output
         :param names: list of data variables to extract
@@ -453,16 +372,6 @@
     filename = 'maxwvel.63.nc'
     variables = ['wind_max', 'time_of_wind_max']
 
-<<<<<<< HEAD
-=======
-def async_parse_adcirc_netcdf(
-    filename: PathLike, pickle_filename: PathLike, variables: List[str] = None
-) -> (Path, Path):
-    if not isinstance(filename, Path):
-        filename = Path(filename)
-    if not isinstance(pickle_filename, Path):
-        pickle_filename = Path(pickle_filename)
->>>>>>> 17c51ac3
 
 class MaximumSurfaceRadiationStressOutput(FieldOutput):
     """ Maximum Radiation Surface Stress at All Nodes in the Model Grid (maxrs.63) """
@@ -582,13 +491,8 @@
 
 
 def parse_adcirc_outputs(
-<<<<<<< HEAD
-    directory: PathLike = None, file_outputs: [str] = None, parallel: bool = False,
-) -> {str: dict}:
-=======
-    directory: PathLike = None, file_data_variables: List[str] = None
+    directory: PathLike = None, file_outputs: List[str] = None, parallel: bool = False,
 ) -> Dict[str, dict]:
->>>>>>> 17c51ac3
     """
     Parse output from multiple ADCIRC runs.
 
@@ -634,16 +538,10 @@
     file_data_variables: {str: [str]} = None,
     bounds: (float, float, float, float) = None,
     maximum_depth: float = None,
-<<<<<<< HEAD
     only_inundated: bool = False,
     output_directory: PathLike = None,
     parallel: bool = False,
-) -> {str: DataFrame}:
-=======
-    file_data_variables: Dict[str, List[str]] = None,
-    output_filename: PathLike = None,
 ) -> Dict[str, DataFrame]:
->>>>>>> 17c51ac3
     if directory is None:
         directory = Path.cwd()
     elif not isinstance(directory, Path):
