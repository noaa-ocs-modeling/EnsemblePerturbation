--- conflicted
+++ resolved
@@ -50,11 +50,8 @@
 import warnings
 
 from adcircpy.forcing.winds.best_track import FileDeck, Mode, VortexForcing
-<<<<<<< HEAD
 import chaospy
 from chaospy import Distribution
-=======
->>>>>>> 17c51ac3
 from dateutil.parser import parse as parse_date
 import numpy
 from numpy import floor, interp, sign
@@ -67,13 +64,9 @@
 from pyproj import CRS, Transformer
 from pyproj.enums import TransformDirection
 from shapely.geometry import LineString
-<<<<<<< HEAD
 import typepigeon
 import xarray
 from xarray import Dataset
-=======
-from typepigeon import convert_value
->>>>>>> 17c51ac3
 
 from ensembleperturbation.utilities import get_logger, ProcessPoolExecutorStackTraced, units
 
@@ -1005,26 +998,16 @@
 
     def write(
         self,
-<<<<<<< HEAD
         perturbations: Union[int, List[float], List[Dict[str, float]], None],
-        variables: [VortexVariable],
-=======
-        perturbations: Union[int, List[float], List[Dict[str, float]]],
         variables: List[VortexVariable],
->>>>>>> 17c51ac3
         directory: PathLike = None,
         sample_from_distribution: bool = False,
         quadrature: bool = False,
         weights: [float] = None,
         overwrite: bool = False,
-<<<<<<< HEAD
         continue_numbering: bool = False,
         parallel: bool = True,
-    ) -> [Path]:
-=======
-        continue_numbering: bool = True,
     ) -> List[Path]:
->>>>>>> 17c51ac3
         """
         :param perturbations: either the number of perturbations to create, or a list of floats meant to represent points on either the standard Gaussian distribution or a bounded uniform distribution
         :param variables: list of variable names, any combination of `["max_sustained_wind_speed", "radius_of_maximum_winds", "along_track", "cross_track"]`
@@ -1255,16 +1238,9 @@
         self,
         filename: PathLike,
         dataframe: DataFrame,
-<<<<<<< HEAD
-        perturbation: {str: float},
-        variables: [VortexPerturbedVariable],
-        weight: float = None,
-=======
         perturbation: Dict[str, float],
         variables: List[VortexPerturbedVariable],
-        storm_size: str,
-        storm_strength: str,
->>>>>>> 17c51ac3
+        weight: float = None,
     ) -> Path:
         if not isinstance(filename, Path):
             filename = Path(filename)
@@ -1474,22 +1450,12 @@
         instance.__filename = filename
         return instance
 
-<<<<<<< HEAD
-=======
-def storm_intensity_class(max_sustained_wind_speed: float) -> str:
-    """
-    category for Vmax based intensity
->>>>>>> 17c51ac3
 
 def distribution_from_variables(variables: [VortexPerturbedVariable]) -> Distribution:
     """
     :param variables: names of perturbed variables
     :return: chaospy joint distribution encompassing variables
     """
-<<<<<<< HEAD
-=======
-    category for Rmax based size
->>>>>>> 17c51ac3
 
     if variables is None or len(variables) == 0:
         variables = [variable() for variable in VortexPerturbedVariable.__subclasses__()]
@@ -1624,7 +1590,6 @@
             run_perturbations['weight'] if 'weight' in run_perturbations else numpy.nan
         )
 
-<<<<<<< HEAD
     return Dataset(
         {
             'perturbations': (('run', 'variable'), perturbation_values),
@@ -1632,8 +1597,6 @@
         },
         coords={'run': run_names, 'variable': variable_names},
     )
-=======
-    return perturbations
 
 
 def perturb_tracks(
@@ -1716,5 +1679,4 @@
         for index, track_filename in enumerate(filenames)
     }
 
-    return perturbations
->>>>>>> 17c51ac3
+    return perturbations