--- conflicted
+++ resolved
@@ -1028,23 +1028,11 @@
                     if isinstance(perturbed_data[column].dtype, PintType):
                         perturbed_data[column] = perturbed_data[column].pint.magnitude
 
-<<<<<<< HEAD
-                # reset the dataframe
-                perturbed_forcing = copy(self.forcing)
-                perturbed_forcing.dataframe = perturbed_data
-
-                # write out the modified fort.22
+                # write out the modified `fort.22`
                 output_filename = directory / f'{variable.name}_{alpha}_{variable.perturbation_type.value}.22'
-                perturbed_forcing.write(
-                    output_filename, overwrite=True,
-                )
-=======
-                # write out the modified `fort.22`
-                output_filename = directory / f'{variable.name}_{perturbation_index}.22'
                 perturbed_forcing = copy(self.forcing)
                 perturbed_forcing.dataframe.loc[perturbed_data.index] = perturbed_data
                 perturbed_forcing.write(output_filename, overwrite=True)
->>>>>>> 13cc1f70
                 output_filenames.append(output_filename)
 
         return output_filenames
