#! /usr/bin/env python
from datetime import datetime, timedelta
from glob import glob
import os
from pathlib import Path
<<<<<<< HEAD
=======
import re
>>>>>>> 8766826c
from shutil import copyfile

from adcircpy import AdcircMesh, AdcircRun, Tides
from adcircpy.server import SlurmConfig
from nemspy import ModelingSystem
from nemspy.model import ADCIRC, AtmosphericMesh, WaveMesh
import numpy

from ensemble_perturbation.inputs.adcirc import download_test_configuration
from ensemble_perturbation.utilities import get_logger, repository_root

LOGGER = get_logger('perturb.adcirc')

DATA_DIRECTORY = repository_root() / 'examples/data'
INPUT_DIRECTORY = DATA_DIRECTORY / 'input'
OUTPUT_DIRECTORY = DATA_DIRECTORY / 'output'

if __name__ == '__main__':
    if not os.path.exists(INPUT_DIRECTORY):
        os.makedirs(INPUT_DIRECTORY, exist_ok=True)
    if not os.path.exists(OUTPUT_DIRECTORY):
        os.makedirs(OUTPUT_DIRECTORY, exist_ok=True)

    LOGGER.info('perturbing Manning\'s N')

    fort14_filename = INPUT_DIRECTORY / "fort.14"
    fort15_filename = INPUT_DIRECTORY / "fort.15"

    if not fort14_filename.is_file():
        download_test_configuration(INPUT_DIRECTORY)

    # open mesh file
    mesh = AdcircMesh.open(fort14_filename, crs=4326)

    # init tidal forcing and setup requests
    tidal_forcing = Tides()
    tidal_forcing.use_all()

    mesh.add_forcing(tidal_forcing)

    start_time = datetime(2020, 6, 1)
    duration = timedelta(days=7)
    interval = timedelta(hours=1)

    nems = ModelingSystem(start_time, duration, interval,
                          atm=AtmosphericMesh('atm.nc'),
                          wav=WaveMesh('wav.nc'),
                          ocn=ADCIRC(10))

    # instantiate AdcircRun object.
    slurm = SlurmConfig(
        account=None,
        ntasks=100,
        run_name='ADCIRC_GAHM_GENERIC',
        partition='development',
        walltime=timedelta(hours=2),
        nodes=100,
        mail_type='all',
        mail_user='zachary.burnett@noaa.gov',
        log_filename='mannings_n_perturbation.log',
        modules=['intel', 'impi', 'netcdf'],
        path_prefix='$HOME/adcirc/build',
        launcher='ibrun'
    )
    driver = AdcircRun(
        mesh=mesh,
        start_date=start_time,
        end_date=start_time + duration,
        spinup_time=timedelta(days=5),
        server_config=slurm
    )
    driver.import_stations(Path(repository_root()) /
                           'examples/data/stations.txt')
    driver.set_elevation_stations_output(timedelta(minutes=6),
                                         spinup=timedelta(minutes=6))
    driver.set_elevation_surface_output(timedelta(minutes=6),
                                        spinup=timedelta(minutes=6))
    driver.set_velocity_stations_output(timedelta(minutes=6),
                                        spinup=timedelta(minutes=6))
    driver.set_velocity_surface_output(timedelta(minutes=6),
                                       spinup=timedelta(minutes=6))
    for mannings_n in numpy.linspace(0.016, 0.08, 5):
        output_directory = OUTPUT_DIRECTORY / f'mannings_n_{mannings_n:.3}'
        LOGGER.info(f'writing config files for Manning\'s N = {mannings_n:.3} '
                    f'to "{output_directory}"')
        driver.mesh.mannings_n_at_sea_floor = numpy.full(
            [len(driver.mesh.coords)], fill_value=mannings_n)
        driver.write(output_directory, overwrite=True)
        nems.write(output_directory, overwrite=True)

    copyfile(repository_root() / 'ensemble_perturbation/inputs/slurm.job',
             OUTPUT_DIRECTORY / 'slurm.job')

    pattern = re.compile(' p*adcirc')
    replacement = ' NEMS.x'
    for job_filename in glob(str(OUTPUT_DIRECTORY / '**' / 'slurm.job'),
                             recursive=True):
        with open(job_filename) as job_file:
            text = job_file.read()
        matched = pattern.search(text)
        if matched:
            LOGGER.info(f'replacing `{matched.group(0)}` with `{replacement}` '
                        f'in "{job_filename}"')
            text = re.sub(pattern, replacement, text)
            with open(job_filename, 'w') as job_file:
                job_file.write(text)

    copyfile(repository_root() / 'ensemble_perturbation/inputs/slurm.job',
             OUTPUT_DIRECTORY / 'slurm.job')

    print('done')<|MERGE_RESOLUTION|>--- conflicted
+++ resolved
@@ -3,10 +3,7 @@
 from glob import glob
 import os
 from pathlib import Path
-<<<<<<< HEAD
-=======
 import re
->>>>>>> 8766826c
 from shutil import copyfile
 
 from adcircpy import AdcircMesh, AdcircRun, Tides
