--- conflicted
+++ resolved
@@ -1,26 +1,9 @@
 #! /usr/bin/env python
-<<<<<<< HEAD
-from datetime import datetime, timedelta
-from glob import glob
-import os
-from pathlib import Path
-import re
-from shutil import copyfile
-
-from adcircpy import AdcircMesh, AdcircRun, Tides
-from adcircpy.server import SlurmConfig
-from nemspy import ModelingSystem
-from nemspy.model import ADCIRC, AtmosphericMesh, WaveMesh
-import numpy
-
-from ensemble_perturbation.inputs.adcirc import download_test_configuration
-=======
 
 import numpy
 
 from ensemble_perturbation.configuration.adcirc import \
     write_adcirc_configurations
->>>>>>> fb321a7a
 from ensemble_perturbation.utilities import get_logger, repository_root
 
 LOGGER = get_logger('perturb.adcirc')
@@ -30,103 +13,9 @@
 OUTPUT_DIRECTORY = DATA_DIRECTORY / 'output'
 
 if __name__ == '__main__':
-<<<<<<< HEAD
-    if not os.path.exists(INPUT_DIRECTORY):
-        os.makedirs(INPUT_DIRECTORY, exist_ok=True)
-    if not os.path.exists(OUTPUT_DIRECTORY):
-        os.makedirs(OUTPUT_DIRECTORY, exist_ok=True)
-
-    LOGGER.info('perturbing Manning\'s N')
-
-    fort14_filename = INPUT_DIRECTORY / "fort.14"
-    fort15_filename = INPUT_DIRECTORY / "fort.15"
-
-    if not fort14_filename.is_file():
-        download_test_configuration(INPUT_DIRECTORY)
-
-    # open mesh file
-    mesh = AdcircMesh.open(fort14_filename, crs=4326)
-
-    # init tidal forcing and setup requests
-    tidal_forcing = Tides()
-    tidal_forcing.use_all()
-
-    mesh.add_forcing(tidal_forcing)
-
-    start_time = datetime(2020, 6, 1)
-    duration = timedelta(days=7)
-    interval = timedelta(hours=1)
-
-    nems = ModelingSystem(start_time, duration, interval,
-                          atm=AtmosphericMesh('atm.nc'),
-                          wav=WaveMesh('wav.nc'),
-                          ocn=ADCIRC(10))
-
-    # instantiate AdcircRun object.
-    slurm = SlurmConfig(
-        account=None,
-        ntasks=100,
-        run_name='ADCIRC_GAHM_GENERIC',
-        partition='development',
-        walltime=timedelta(hours=2),
-        nodes=100,
-        mail_type='all',
-        mail_user='zachary.burnett@noaa.gov',
-        log_filename='mannings_n_perturbation.log',
-        modules=['intel', 'impi', 'netcdf'],
-        path_prefix='$HOME/adcirc/build',
-        launcher='ibrun'
-    )
-    driver = AdcircRun(
-        mesh=mesh,
-        start_date=start_time,
-        end_date=start_time + duration,
-        spinup_time=timedelta(days=5),
-        server_config=slurm
-    )
-    driver.import_stations(Path(repository_root()) /
-                           'examples/data/stations.txt')
-    driver.set_elevation_stations_output(timedelta(minutes=6),
-                                         spinup=timedelta(minutes=6))
-    driver.set_elevation_surface_output(timedelta(minutes=6),
-                                        spinup=timedelta(minutes=6))
-    driver.set_velocity_stations_output(timedelta(minutes=6),
-                                        spinup=timedelta(minutes=6))
-    driver.set_velocity_surface_output(timedelta(minutes=6),
-                                       spinup=timedelta(minutes=6))
-    for mannings_n in numpy.linspace(0.016, 0.08, 5):
-        output_directory = OUTPUT_DIRECTORY / f'mannings_n_{mannings_n:.3}'
-        LOGGER.info(f'writing config files for Manning\'s N = {mannings_n:.3} '
-                    f'to "{output_directory}"')
-        driver.mesh.mannings_n_at_sea_floor = numpy.full(
-            [len(driver.mesh.coords)], fill_value=mannings_n)
-        driver.write(output_directory, overwrite=True)
-        nems.write(output_directory, overwrite=True)
-
-    copyfile(repository_root() / 'ensemble_perturbation/inputs/slurm.job',
-             OUTPUT_DIRECTORY / 'slurm.job')
-
-    pattern = re.compile(' p*adcirc')
-    replacement = ' NEMS.x'
-    for job_filename in glob(str(OUTPUT_DIRECTORY / '**' / 'slurm.job'),
-                             recursive=True):
-        with open(job_filename) as job_file:
-            text = job_file.read()
-        matched = pattern.search(text)
-        if matched:
-            LOGGER.info(f'replacing `{matched.group(0)}` with `{replacement}` '
-                        f'in "{job_filename}"')
-            text = re.sub(pattern, replacement, text)
-            with open(job_filename, 'w') as job_file:
-                job_file.write(text)
-
-    copyfile(repository_root() / 'ensemble_perturbation/inputs/slurm.job',
-             OUTPUT_DIRECTORY / 'slurm.job')
-=======
     runs = {f'mannings_n_{mannings_n:.3}': (mannings_n,
                                             'mannings_n_at_sea_floor')
             for mannings_n in numpy.linspace(0.016, 0.08, 5)}
->>>>>>> fb321a7a
 
     write_adcirc_configurations(runs, INPUT_DIRECTORY, OUTPUT_DIRECTORY)
     print('done')