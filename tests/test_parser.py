--- conflicted
+++ resolved
@@ -1,19 +1,13 @@
 from pathlib import Path
 
-<<<<<<< HEAD
-from ensemble_perturbation.outputs.parse_output import \
-    ADCIRC_OUTPUTS, parse_adcirc_output
-=======
 from ensembleperturbation.parsing.adcirc import (
-    ADCIRC_OUTPUT_DATA_VARIABLES,
+    ADCIRC_OUTPUTS,
     parse_adcirc_output,
 )
->>>>>>> da95f8ed
 
 ADCIRC_OUTPUT_DIRECTORY = Path(__file__).parent / 'data/Shinnecock_Inlet_NetCDF_output'
 
 
-<<<<<<< HEAD
 class TestParser(unittest.TestCase):
     def test_parse_adcirc_output(self):
         output_data = parse_adcirc_output(ADCIRC_OUTPUT_DIRECTORY)
@@ -23,10 +17,4 @@
 
 
 if __name__ == '__main__':
-    unittest.main()
-=======
-def test_parse_adcirc_output():
-    output_data = parse_adcirc_output(ADCIRC_OUTPUT_DIRECTORY)
-    for data_variable in ADCIRC_OUTPUT_DATA_VARIABLES:
-        assert data_variable in output_data
->>>>>>> da95f8ed
+    unittest.main()