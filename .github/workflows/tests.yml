--- conflicted
+++ resolved
@@ -9,13 +9,8 @@
     strategy:
       fail-fast: true
       matrix:
-<<<<<<< HEAD
         os: [ ubuntu-latest, windows-latest ]
-        python-version: [3.8]
-=======
-        os: [ ubuntu-latest, macos-latest, windows-latest ]
         python-version: [ 3.8 ]
->>>>>>> 2e9e0160
 
     steps:
       - name: Checkout repository
