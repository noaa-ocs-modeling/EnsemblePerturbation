name: tests

on: [ push ]

jobs:
  tests:
    name: Python ${{ matrix.python-version }} on ${{ matrix.os }}
    runs-on: ${{ matrix.os }}
    strategy:
      fail-fast: true
      matrix:
<<<<<<< HEAD
        os: [ ubuntu-latest, windows-latest ]
        python-version: [ 3.8 ]

=======
        os: [ ubuntu-latest ]
        python-version: [ 3.8, 3.9 ]
>>>>>>> da95f8ed
    steps:
      - name: Checkout repository
        uses: actions/checkout@v2
      - name: Install Python
        uses: actions/setup-python@v2
        with:
          python-version: ${{ matrix.python-version }}
      - name: Restore cached dependencies
        uses: actions/cache@v2
        with:
          path: ~/.cache/pip
          key: ${{ runner.os }}-pip-${{ matrix.python-version }}-${{ hashFiles('setup.py') }}
          restore-keys: ${{ runner.os }}-pip-${{ matrix.python-version }}-
      - name: Install wheel
        run: pip install wheel
      - name: Run setup.py on Windows
        if: contains(matrix.os, 'windows')
        run: python setup.py install
      - name: Install dependencies
        run: |
          pip install wheel
          pip install flake8
          pip install -e .[testing]
      - name: Lint with flake8
        run: |
          # stop the build if there are Python syntax errors or undefined names
          flake8 . --count --select=E9,F63,F7,F82 --show-source --statistics
          # exit-zero treats all errors as warnings. The GitHub editor is 127 chars wide
          flake8 . --count --exit-zero --max-complexity=10 --max-line-length=127 --statistics
      - name: Run tests with coverage
        run: pytest --cov=ensembleperturbation --numprocesses auto --ignore=tests/test_parser.py
      - name: Upload coverage to Codecov
        if: matrix.python-version == 3.9
        uses: codecov/codecov-action@v1
        with:
          flags: python${{ matrix.python-version }}-${{ runner.os }}
          fail_ci_if_error: true<|MERGE_RESOLUTION|>--- conflicted
+++ resolved
@@ -9,14 +9,8 @@
     strategy:
       fail-fast: true
       matrix:
-<<<<<<< HEAD
         os: [ ubuntu-latest, windows-latest ]
-        python-version: [ 3.8 ]
-
-=======
-        os: [ ubuntu-latest ]
         python-version: [ 3.8, 3.9 ]
->>>>>>> da95f8ed
     steps:
       - name: Checkout repository
         uses: actions/checkout@v2
